--- conflicted
+++ resolved
@@ -360,18 +360,6 @@
     dir: str = os.getcwd()
     ) -> plt.figure:
     """ 
-<<<<<<< HEAD
-    Plots time-series data with optional confidence bounds(upper and lower).
-
-    This function generates line plots for observed and simulated data, along with shaded confidence bounds(upper and lower). 
-    
-    The function can handle data provided in three formats:
-    - A merged DataFrame containing both observed and simulated data.
-    - Separate observed and simulated DataFrames.
-
-    The plot allows customization of various visual elements like line style, colors, axis labels, and title. 
-    The resulting figure can be displayed or saved to a specified directory and file name.
-=======
     Plots time-series data with optional confidence bounds.
     Generate a bounded time-series plot comparing observed and simulated streamflow with confidence intervals.
 
@@ -380,7 +368,6 @@
     The confidence bounds, which can be defined using minimum-maximum ranges or percentiles (e.g., 5th-95th or 25th-75th percentiles), highlight the range of variability in the observed and simulated datasets. 
     The function allows for flexible customization of labels, legends, transparency, and line styles. 
     This visualization is particularly useful for evaluating hydrological models, identifying systematic biases, and assessing the reliability of simulated streamflow under different flow conditions. 
->>>>>>> aacd113f
 
     Parameters
     ----------
@@ -919,18 +906,6 @@
     By comparing the empirical quantiles of simulated and observed data, the QQ plot helps evaluate the performance of hydrological models in reproducing streamflow distributions, highlighting potential biases and differences in variability.
     It is an essential tool in hydrology and environmental sciences for assessing the agreement between measured and modeled hydrological variables.
 
-    This function generates a Quantile-Quantile plot to compare the distribution of observed and simulated data.
-    By comparing the quantiles of the two datasets, the QQ plot provides a visual representation of the similarity
-    between the two distributions by showing us how closely the data points fall on the y=x line. 
-    
-    The function can handle data provided in three formats:
-    - A merged DataFrame containing both observed and simulated data.
-    - Separate observed and simulated DataFrames.
-
-    The plot allows customization of various visual elements like line style, colors, axis labels, and title. 
-    The resulting figure can be displayed or saved to a specified directory and file name.
-
-
     Parameters
     ----------
     grid : bool, optional
@@ -1121,21 +1096,6 @@
     dir: str = os.getcwd()
 ) -> plt.figure:
     """
-<<<<<<< HEAD
-    Generate and plot a Flow Duration Curve (FDC) comparing observed and simulated streamflow data.
-
-    The Flow Duration Curve (FDC) is a graphical representation of the frequency distribution of flow 
-    values, showing the relationship between exceedance probability and streamflow magnitude. This function 
-    compares the observed and simulated data sets and generates the FDC for each column in the provided data.
-
-    The function can handle data provided in three formats:
-    - A merged DataFrame containing both observed and simulated data.
-    - Separate observed and simulated DataFrames.
-
-    The plot allows customization of various visual elements like line style, colors, axis labels, and title. 
-    The resulting figure can be displayed or saved to a specified directory and file name.
-
-=======
     Generate a Flow Duration Curve (FDC) comparing observed and simulated streamflow.
     
     A Flow Duration Curve (FDC) is a graphical representation of the percentage of time that streamflow is equal to or exceeds a particular value over a given period. 
@@ -1144,7 +1104,6 @@
     The FDC is a crucial tool in hydrology for assessing water availability, evaluating hydrological model performance, and understanding flow regime characteristics.
 
     
->>>>>>> aacd113f
     Parameters
     ----------
     merged_df : pd.DataFrame, optional
